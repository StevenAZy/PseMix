# PseMix

<<<<<<< HEAD
[[arXiv preprint](https://arxiv.org/abs/2306.16180)] Pseudo-Bag Mixup Augmentation for Multiple Instance Learning-Based Whole Slide Image Classification. 
=======
(on updating)

[arXiv preprint](https://arxiv.org/abs/2306.16180) Pseudo-Bag Mixup Augmentation for Multiple Instance Learning-Based Whole Slide Image Classification. 
>>>>>>> a2f5d4dd

## Key features

Applying PseMix (as a data augmentation method) to multiple instance learning networks, e.g., ABMIL, DSMIL, and TransMIL, could 
- **improve network performance** with minimal extra computational costs, without introducing any complicated techniques
- help the network obtain **better generalization and robustness** (against patch occlusion and noisy label learning)


## Applying PseMix to your training pipeline

Minimal code example (pseudo-code):
```python
# generate_pseudo_bags: function for dividing WSI bags into pseudo-bags
# ALPHA: the hyper-parameter of Beta distribution
# N: the number of pseudo-bags in each WSI bag
# PROB_MIXUP: random mixing parameter for determining the proportion of mixed bags. 
for (X, y) in loader: # load a minibatch 
    n_batch = X.shape[0] # with `n_batch` WSI bags (samples)

    # 1. dividing each bag into `N` pseudo-bags
    X = generate_pseudo_bags(X)

    new_idxs = torch.randperm(n_batch)
    # draw a mixing scale from Beta distribution
    lam = numpy.random.beta(ALPHA, ALPHA) 
    lam = min(lam, 1.0 - 1e-5) # avoid numerical overflow when transforming it into discrete ones
    lam_discrete = int(lam * (N + 1)) # transform into discrete values

    # 2. pseudo-bag-level Mixup generates samples (new_X, new_y)
    new_X, new_y = [], []
    for i in range(n_batch):
    	# randomly select pseudo-bags according to `lam_discrete`
        masked_bag_A = select_pseudo_bags(X[i], lam_discrete) # select `lam_discrete` pseudo-bags
        masked_bag_B = select_pseudo_bags(X[new_idxs[i]], N - lam_discrete) # select `n-lam_discrete` pseudo-bags

        # random-mixing mechanism for two purposes: more data diversity and efficient learning on mixed samples.
        if np.random.rand() <= PROB_MIXUP:
            mixed_bag = torch.cat([masked_bag_A, masked_bag_B], dim=0) # instance-axis concat
            new_X.append(mixed_bag)
            mix_ratio = lam_discrete / N
        else:
            masked_bag = masked_bag_A 
            new_X.append(masked_bag)
            mix_ratio = 1.0

        # target-level mixing
        new_y.append(mix_ratio * y[i] + (1 - mix_ratio) * y[new_idxs[i]]) 

    # 3. minibatch training
    minibatch_training(new_X, new_y)
```

NOTE that we actually use a weighted loss for target mixing, following [Mixup implementation](https://github.com/facebookresearch/mixup-cifar10). Details could be found at [the weighted loss](https://github.com/liupei101/PseMix/blob/main/model/clf_handler.py#L407).

Our implementation roughly follows the pseudo-codes above. More details could be found by the following codes:

- [generate_pseudo_bags](https://github.com/liupei101/PseMix/blob/main/utils/core.py#L146C13-L146C13).
- [pseudo-bag-level Mixup](https://github.com/liupei101/PseMix/blob/main/utils/core.py#L13C10-L13C10).
- [training with mixed labels](https://github.com/liupei101/PseMix/blob/main/model/clf_handler.py#L381).


## Running the code

Using the following command to load running configurations from a yaml file and train the model:
```bash
python3 main.py --config config/cfg_clf_mix.yml --handler clf --multi_run
```

The configurations that we need to pay attention are as follows:
- dataset related (we process WSIs with [CLAM](https://github.com/mahmoodlab/CLAM))
  - `path_patch`: the directory path to patch files. 
  - `path_table`: the file path of a csv table that contains WSI IDs and their label information.
  - `data_split_path`: the file path of a npz file that stores data splitting information. 
- network related
  - `net_dims`: the setting of embedding dimension, e.g., `1024-256-2`.
  - `backbone`: network backbone, one of `ABMIL`, `DSMIL`, and `TransMIL`.
- pseudo-bag dividing related
  - `pseb_dividing`: the method used to divide instances, one of `proto`, `kmeans`, and `random`.
  - `pseb_n`: the number of pseudo-bags for each WSI bag, 30 by default.
  - `pseb_l`: the number of phenotypes, 8 by default.
  - `pseb_iter_tuning`: the number of fine-tuning iterations, 8 by default.
  - `pseb_mixup_prob`: the probability of random-mixing.
- Mixup related
  - `mixup_type`: the method of Mixup, `psebmix` by default.
  - `mixup_alpha`: the parameter of beta distribution, i.e., the value of alpha. 

Other configurations are explained in `config/cfg_clf_mix.yml`. They could remain as before without any changes. 

## AUC performance

| Network | BRCA | NSCLC | RCC | Average                                  |
|---------|------|-------|-----|------------------------------------------|
| ABMIL   | 87.05 | 92.23 | 97.36 | 92.21 |
| ABMIL **w/ PseMix**   | 89.49 | 93.01 | 98.02 | 93.51 |
| DSMIL   | 87.73 | 92.99 | 97.65 | 92.79 |
| DSMIL **w/ PseMix**   | 89.65 | 93.92 | 97.89 | 93.82 |
| TransMIL   | 88.83 | 92.14 | 97.88 | 92.95 |
| TransMIL **w/ PseMix**   | 90.40 | 93.47 | 97.76 | 93.88 |

## Training with PseMix

Training curves (training and test AUC, exported from wandb) are listed as follows. Solid lines indicate training with PseMix, and dashed ones are those vanilla models without PseMix.   

| Model                                                                  | Wandb training curves                                  |
|------------------------------------------------------------------------|--------------------------------------------------------|
| [ABMIL](https://proceedings.mlr.press/v80/ilse18a.html)                |![](docs/wandb-abmil-train.png)          |
| [DSMIL](https://openaccess.thecvf.com/content/CVPR2021/papers/Li_Dual-Stream_Multiple_Instance_Learning_Network_for_Whole_Slide_Image_Classification_CVPR_2021_paper.pdf)         | ![](docs/wandb-dsmil-train.png)   |
| [TransMIL](https://openreview.net/forum?id=LKUfuWxajHc)     |![](docs/wandb-transmil-train.png)        |

## Citation

If you find our code helpful for your research, please using the following bibtex to cite this paper:
```txt
@misc{liu2023pseudobag,
      title={Pseudo-Bag Mixup Augmentation for Multiple Instance Learning-Based Whole Slide Image Classification}, 
      author={Pei Liu and Luping Ji and Xinyu Zhang and Feng Ye},
      year={2023},
      eprint={2306.16180},
      archivePrefix={arXiv},
      primaryClass={cs.CV}
}
```<|MERGE_RESOLUTION|>--- conflicted
+++ resolved
@@ -1,12 +1,8 @@
 # PseMix
 
-<<<<<<< HEAD
-[[arXiv preprint](https://arxiv.org/abs/2306.16180)] Pseudo-Bag Mixup Augmentation for Multiple Instance Learning-Based Whole Slide Image Classification. 
-=======
 (on updating)
 
 [arXiv preprint](https://arxiv.org/abs/2306.16180) Pseudo-Bag Mixup Augmentation for Multiple Instance Learning-Based Whole Slide Image Classification. 
->>>>>>> a2f5d4dd
 
 ## Key features
 
